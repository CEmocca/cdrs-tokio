#![warn(missing_docs)]
//! The module contains Rust representation of Cassandra consistency levels.
use std::io;
use std::convert::From;
use std::default::Default;

<<<<<<< HEAD
use frame::{FromBytes, FromCursor, IntoBytes};
=======
use {FromBytes, FromCursor, IntoBytes};
>>>>>>> 6be00c64
use error;
use types::*;

/// `Consistency` is an enum which represents Cassandra's consistency levels.
/// To find more details about each consistency level please refer to Cassandra official docs.
#[derive(Debug, PartialEq, Clone)]
pub enum Consistency {
    /// A write must be written to the commit log and memtable on all replica nodes in the cluster
    /// for that partition key.	Provides the highest consistency
    /// and the lowest availability of any other level.
    Any,
    ///
    /// A write must be written to the commit log and memtable of at least one replica node.
    /// Satisfies the needs of most users because consistency requirements are not stringent.
    One,
    /// A write must be written to the commit log and memtable of at least two replica nodes.
    /// Similar to ONE.
    Two,

    /// A write must be written to the commit log and memtable of at least three replica nodes.
    /// Similar to TWO.
    Three,
    /// A write must be written to the commit log and memtable on a quorum of replica nodes.
    /// Provides strong consistency if you can tolerate some level of failure.
    Quorum,
    /// A write must be written to the commit log and memtable on all replica nodes in the cluster
    /// for that partition key.
    /// Provides the highest consistency and the lowest availability of any other level.
    All,
    /// Strong consistency. A write must be written to the commit log and memtable on a quorum
    /// of replica nodes in the same data center as thecoordinator node.
    /// Avoids latency of inter-data center communication.
    /// Used in multiple data center clusters with a rack-aware replica placement strategy,
    /// such as NetworkTopologyStrategy, and a properly configured snitch.
    /// Use to maintain consistency locally (within the single data center).
    /// Can be used with SimpleStrategy.
    LocalQuorum,
    /// Strong consistency. A write must be written to the commit log and memtable on a quorum of
    /// replica nodes in all data center.
    /// Used in multiple data center clusters to strictly maintain consistency at the same level
    /// in each data center. For example, choose this level
    /// if you want a read to fail when a data center is down and the QUORUM
    /// cannot be reached on that data center.
    EachQuorum,
    /// Achieves linearizable consistency for lightweight transactions by preventing unconditional
    /// updates.	You cannot configure this level as a normal consistency level,
    /// configured at the driver level using the consistency level field.
    /// You configure this level using the serial consistency field
    /// as part of the native protocol operation. See failure scenarios.
    Serial,
    /// Same as SERIAL but confined to the data center. A write must be written conditionally
    /// to the commit log and memtable on a quorum of replica nodes in the same data center.
    /// Same as SERIAL. Used for disaster recovery. See failure scenarios.
    LocalSerial,
    /// A write must be sent to, and successfully acknowledged by,
    /// at least one replica node in the local data center.
    /// In a multiple data center clusters, a consistency level of ONE is often desirable,
    /// but cross-DC traffic is not. LOCAL_ONE accomplishes this.
    /// For security and quality reasons, you can use this consistency level
    /// in an offline datacenter to prevent automatic connection
    /// to online nodes in other data centers if an offline node goes down.
    LocalOne,
    /// This is an error scenario either the client code doesn't support it or server is sending
    /// bad headers
    Unknown,
}

impl Default for Consistency {
    fn default() -> Consistency {
        Consistency::One
    }
}

impl IntoBytes for Consistency {
    fn into_cbytes(&self) -> Vec<u8> {
        match *self {
            Consistency::Any => to_short(0x0000),
            Consistency::One => to_short(0x0001),
            Consistency::Two => to_short(0x0002),
            Consistency::Three => to_short(0x0003),
            Consistency::Quorum => to_short(0x0004),
            Consistency::All => to_short(0x0005),
            Consistency::LocalQuorum => to_short(0x0006),
            Consistency::EachQuorum => to_short(0x0007),
            Consistency::Serial => to_short(0x0008),
            Consistency::LocalSerial => to_short(0x0009),
            Consistency::LocalOne => to_short(0x000A),
            Consistency::Unknown => to_short(0x0063),
            // giving Unknown a value of 99
        }
    }
}

impl From<i32> for Consistency {
    fn from(bytes: i32) -> Consistency {
        match bytes {
            0x0000 => Consistency::Any,
            0x0001 => Consistency::One,
            0x0002 => Consistency::Two,
            0x0003 => Consistency::Three,
            0x0004 => Consistency::Quorum,
            0x0005 => Consistency::All,
            0x0006 => Consistency::LocalQuorum,
            0x0007 => Consistency::EachQuorum,
            0x0008 => Consistency::Serial,
            0x0009 => Consistency::LocalSerial,
            0x000A => Consistency::LocalOne,
            _ => Consistency::Unknown,
        }
    }
}

impl FromBytes for Consistency {
    fn from_bytes(bytes: &[u8]) -> error::Result<Consistency> {
        try_from_bytes(bytes).map_err(Into::into).map(|b| match b {
                                                          0x0000 => Consistency::Any,
                                                          0x0001 => Consistency::One,
                                                          0x0002 => Consistency::Two,
                                                          0x0003 => Consistency::Three,
                                                          0x0004 => Consistency::Quorum,
                                                          0x0005 => Consistency::All,
                                                          0x0006 => Consistency::LocalQuorum,
                                                          0x0007 => Consistency::EachQuorum,
                                                          0x0008 => Consistency::Serial,
                                                          0x0009 => Consistency::LocalSerial,
                                                          0x000A => Consistency::LocalOne,
                                                          _ => Consistency::Unknown,
                                                      })
    }
}

impl FromCursor for Consistency {
    fn from_cursor(mut cursor: &mut io::Cursor<&[u8]>) -> error::Result<Consistency> {
        let consistency_num = CIntShort::from_cursor(&mut cursor)? as i32;
        Ok(Consistency::from(consistency_num))
    }
}

#[cfg(test)]
mod tests {
    use std::io::Cursor;
    use {FromBytes, FromCursor, IntoBytes};
    use super::*;

    #[test]
    fn test_consistency_into_cbytes() {
        assert_eq!(Consistency::Any.into_cbytes(), &[0, 0]);
        assert_eq!(Consistency::One.into_cbytes(), &[0, 1]);
        assert_eq!(Consistency::Two.into_cbytes(), &[0, 2]);
        assert_eq!(Consistency::Three.into_cbytes(), &[0, 3]);
        assert_eq!(Consistency::Quorum.into_cbytes(), &[0, 4]);
        assert_eq!(Consistency::All.into_cbytes(), &[0, 5]);
        assert_eq!(Consistency::LocalQuorum.into_cbytes(), &[0, 6]);
        assert_eq!(Consistency::EachQuorum.into_cbytes(), &[0, 7]);
        assert_eq!(Consistency::Serial.into_cbytes(), &[0, 8]);
        assert_eq!(Consistency::LocalSerial.into_cbytes(), &[0, 9]);
        assert_eq!(Consistency::LocalOne.into_cbytes(), &[0, 10]);
        assert_eq!(Consistency::Unknown.into_cbytes(), &[0, 99]);
    }

    #[test]
    fn test_consistency_from() {
        assert_eq!(Consistency::from(0), Consistency::Any);
        assert_eq!(Consistency::from(1), Consistency::One);
        assert_eq!(Consistency::from(2), Consistency::Two);
        assert_eq!(Consistency::from(3), Consistency::Three);
        assert_eq!(Consistency::from(4), Consistency::Quorum);
        assert_eq!(Consistency::from(5), Consistency::All);
        assert_eq!(Consistency::from(6), Consistency::LocalQuorum);
        assert_eq!(Consistency::from(7), Consistency::EachQuorum);
        assert_eq!(Consistency::from(8), Consistency::Serial);
        assert_eq!(Consistency::from(9), Consistency::LocalSerial);
        assert_eq!(Consistency::from(10), Consistency::LocalOne);
        assert_eq!(Consistency::from(11), Consistency::Unknown);
    }

    #[test]
    fn test_consistency_from_bytes() {
        assert_eq!(Consistency::from_bytes(&[0, 0]).unwrap(), Consistency::Any);
        assert_eq!(Consistency::from_bytes(&[0, 1]).unwrap(), Consistency::One);
        assert_eq!(Consistency::from_bytes(&[0, 2]).unwrap(), Consistency::Two);
        assert_eq!(Consistency::from_bytes(&[0, 3]).unwrap(),
                   Consistency::Three);
        assert_eq!(Consistency::from_bytes(&[0, 4]).unwrap(),
                   Consistency::Quorum);
        assert_eq!(Consistency::from_bytes(&[0, 5]).unwrap(), Consistency::All);
        assert_eq!(Consistency::from_bytes(&[0, 6]).unwrap(),
                   Consistency::LocalQuorum);
        assert_eq!(Consistency::from_bytes(&[0, 7]).unwrap(),
                   Consistency::EachQuorum);
        assert_eq!(Consistency::from_bytes(&[0, 8]).unwrap(),
                   Consistency::Serial);
        assert_eq!(Consistency::from_bytes(&[0, 9]).unwrap(),
                   Consistency::LocalSerial);
        assert_eq!(Consistency::from_bytes(&[0, 10]).unwrap(),
                   Consistency::LocalOne);
        assert_eq!(Consistency::from_bytes(&[0, 11]).unwrap(),
                   Consistency::Unknown);
    }

    #[test]
    fn test_consistency_from_cursor() {
        assert_eq!(Consistency::from_cursor(&mut Cursor::new(&[0, 0])).unwrap(),
                   Consistency::Any);
        assert_eq!(Consistency::from_cursor(&mut Cursor::new(&[0, 1])).unwrap(),
                   Consistency::One);
        assert_eq!(Consistency::from_cursor(&mut Cursor::new(&[0, 2])).unwrap(),
                   Consistency::Two);
        assert_eq!(Consistency::from_cursor(&mut Cursor::new(&[0, 3])).unwrap(),
                   Consistency::Three);
        assert_eq!(Consistency::from_cursor(&mut Cursor::new(&[0, 4])).unwrap(),
                   Consistency::Quorum);
        assert_eq!(Consistency::from_cursor(&mut Cursor::new(&[0, 5])).unwrap(),
                   Consistency::All);
        assert_eq!(Consistency::from_cursor(&mut Cursor::new(&[0, 6])).unwrap(),
                   Consistency::LocalQuorum);
        assert_eq!(Consistency::from_cursor(&mut Cursor::new(&[0, 7])).unwrap(),
                   Consistency::EachQuorum);
        assert_eq!(Consistency::from_cursor(&mut Cursor::new(&[0, 8])).unwrap(),
                   Consistency::Serial);
        assert_eq!(Consistency::from_cursor(&mut Cursor::new(&[0, 9])).unwrap(),
                   Consistency::LocalSerial);
        assert_eq!(Consistency::from_cursor(&mut Cursor::new(&[0, 10])).unwrap(),
                   Consistency::LocalOne);
    }

}<|MERGE_RESOLUTION|>--- conflicted
+++ resolved
@@ -4,11 +4,7 @@
 use std::convert::From;
 use std::default::Default;
 
-<<<<<<< HEAD
 use frame::{FromBytes, FromCursor, IntoBytes};
-=======
-use {FromBytes, FromCursor, IntoBytes};
->>>>>>> 6be00c64
 use error;
 use types::*;
 
