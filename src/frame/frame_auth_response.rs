use types::CBytes;
use IntoBytes;
use frame::*;

#[derive(Debug)]
pub struct BodyReqAuthResponse {
    data: CBytes,
}

impl BodyReqAuthResponse {
    pub fn new(data: CBytes) -> BodyReqAuthResponse {
        BodyReqAuthResponse { data: data }
    }
}

impl IntoBytes for BodyReqAuthResponse {
    fn into_cbytes(&self) -> Vec<u8> {
        self.data.into_cbytes()
    }
}

// Frame implementation related to BodyReqStartup

impl Frame {
    /// Creates new frame of type `AuthResponse`.
    pub fn new_req_auth_response(bytes: Vec<u8>) -> Frame {
        let version = Version::Request;
        let flag = Flag::Ignore;
        // sync client
        let stream: u64 = 0;
        let opcode = Opcode::AuthResponse;
        let body = BodyReqAuthResponse::new(CBytes::new(bytes));

        Frame {
            version: version,
            flags: vec![flag],
            stream: stream,
            opcode: opcode,
            body: body.into_cbytes(),
            // for request frames it's always None
            tracing_id: None,
            warnings: vec![],
        }
    }
}

<<<<<<< HEAD

#[cfg(test)]
mod tests {
    use super::*;

    #[test]
    fn body_req_auth_response() {
        let few_bytes: Vec<u8> = vec![0, 0, 0, 10, 0, 1, 2, 3, 4, 5, 6, 7, 8, 9];
        let data = CBytes::new(few_bytes);
        let body = BodyReqAuthResponse::new(data);
        assert_eq!(body.data.into_plain(),
                   vec![0, 0, 0, 10, 0, 1, 2, 3, 4, 5, 6, 7, 8, 9]);
    }

    #[test]
    fn body_req_auth_frame() {
        let few_bytes: Vec<u8> = vec![0, 0, 0, 10, 0, 1, 2, 3, 4, 5, 6, 7, 8, 9];
        let frame = Frame::new_req_auth_response(few_bytes);
=======
#[cfg(test)]
mod tests {
    use super::*;
    use types::CBytes;
    use IntoBytes;
    use frame::*;

    #[test]
    fn body_req_auth_response() {
        let bytes = CBytes::new(vec![1, 2, 3]);
        let body = BodyReqAuthResponse::new(bytes);
        assert_eq!(body.into_cbytes(), vec![0, 0, 0, 3, 1, 2, 3]);
    }

    #[test]
    fn frame_body_req_auth_response() {
        let bytes = vec![1, 2, 3];
        let frame = Frame::new_req_auth_response(bytes);
>>>>>>> df2b83fb
        assert_eq!(frame.version, Version::Request);
        assert_eq!(frame.flags, vec![Flag::Ignore]);
        assert_eq!(frame.stream, 0);
        assert_eq!(frame.opcode, Opcode::AuthResponse);
<<<<<<< HEAD
        assert_eq!(frame.tracing_id, None);
        //assert_eq!(frame.warnings,vec![]);
        assert_eq!(frame.body,
                   vec![0, 0, 0, 14, 0, 0, 0, 10, 0, 1, 2, 3, 4, 5, 6, 7, 8, 9]);
=======
        assert_eq!(frame.body, &[0, 0, 0, 3, 1, 2, 3]);
        assert_eq!(frame.tracing_id, None);
        assert_eq!(frame.warnings.len(), 0);
>>>>>>> df2b83fb
    }
}<|MERGE_RESOLUTION|>--- conflicted
+++ resolved
@@ -44,26 +44,6 @@
     }
 }
 
-<<<<<<< HEAD
-
-#[cfg(test)]
-mod tests {
-    use super::*;
-
-    #[test]
-    fn body_req_auth_response() {
-        let few_bytes: Vec<u8> = vec![0, 0, 0, 10, 0, 1, 2, 3, 4, 5, 6, 7, 8, 9];
-        let data = CBytes::new(few_bytes);
-        let body = BodyReqAuthResponse::new(data);
-        assert_eq!(body.data.into_plain(),
-                   vec![0, 0, 0, 10, 0, 1, 2, 3, 4, 5, 6, 7, 8, 9]);
-    }
-
-    #[test]
-    fn body_req_auth_frame() {
-        let few_bytes: Vec<u8> = vec![0, 0, 0, 10, 0, 1, 2, 3, 4, 5, 6, 7, 8, 9];
-        let frame = Frame::new_req_auth_response(few_bytes);
-=======
 #[cfg(test)]
 mod tests {
     use super::*;
@@ -82,20 +62,12 @@
     fn frame_body_req_auth_response() {
         let bytes = vec![1, 2, 3];
         let frame = Frame::new_req_auth_response(bytes);
->>>>>>> df2b83fb
         assert_eq!(frame.version, Version::Request);
         assert_eq!(frame.flags, vec![Flag::Ignore]);
         assert_eq!(frame.stream, 0);
         assert_eq!(frame.opcode, Opcode::AuthResponse);
-<<<<<<< HEAD
-        assert_eq!(frame.tracing_id, None);
-        //assert_eq!(frame.warnings,vec![]);
-        assert_eq!(frame.body,
-                   vec![0, 0, 0, 14, 0, 0, 0, 10, 0, 1, 2, 3, 4, 5, 6, 7, 8, 9]);
-=======
         assert_eq!(frame.body, &[0, 0, 0, 3, 1, 2, 3]);
         assert_eq!(frame.tracing_id, None);
         assert_eq!(frame.warnings.len(), 0);
->>>>>>> df2b83fb
     }
 }